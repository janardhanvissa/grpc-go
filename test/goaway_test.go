--- conflicted
+++ resolved
@@ -677,10 +677,7 @@
 	}
 	defer cc.Close()
 	cc.Connect()
-<<<<<<< HEAD
-
-=======
->>>>>>> 52a257e6
+
 	ctx, cancel := context.WithTimeout(context.Background(), defaultTestTimeout)
 	defer cancel()
 
