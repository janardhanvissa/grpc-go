/*
 * Copyright 2024 gRPC authors.
 *
 * Licensed under the Apache License, Version 2.0 (the "License");
 * you may not use this file except in compliance with the License.
 * You may obtain a copy of the License at
 *
 *     http://www.apache.org/licenses/LICENSE-2.0
 *
 * Unless required by applicable law or agreed to in writing, software
 * distributed under the License is distributed on an "AS IS" BASIS,
 * WITHOUT WARRANTIES OR CONDITIONS OF ANY KIND, either express or implied.
 * See the License for the specific language governing permissions and
 * limitations under the License.
 */

package opentelemetry

import (
	"context"
	"log"
	"strings"

	"go.opentelemetry.io/otel/trace"
	"google.golang.org/grpc"
	"google.golang.org/grpc/stats"
	otelinternaltracing "google.golang.org/grpc/stats/opentelemetry/internal/tracing"
)

type serverTracingHandler struct {
	options Options
}

func (h *serverTracingHandler) initializeTraces() {
	if h.options.TraceOptions.TracerProvider == nil {
		log.Printf("TracerProvider is not provided in server TraceOptions")
		return
	}
}

// TagRPC implements per RPC attempt context management for traces.
func (h *serverTracingHandler) TagRPC(ctx context.Context, _ *stats.RPCTagInfo) context.Context {
	ri := getRPCInfo(ctx)
	var ai *attemptInfo
	if ri == nil {
		ai = &attemptInfo{}
	} else {
		ai = ri.ai
	}
	ctx, ai = h.traceTagRPC(ctx, ai)
	return setRPCInfo(ctx, &rpcInfo{ai: ai})
}

// traceTagRPC populates context with new span data using the TextMapPropagator
// supplied in trace options and internal itracing.Carrier. It creates a new
// incoming carrier which extracts an existing span context (if present) by
// deserializing from provided context. If valid span context is extracted, it
// is set as parent of the new span otherwise new span remains the root span.
// If TextMapPropagator is not provided in the trace options, it returns context
// as is.
<<<<<<< HEAD
func (h *serverTracingHandler) traceTagRPC(ctx context.Context, ai *attemptInfo) (context.Context, *attemptInfo) {
	mn := strings.Replace(ai.method, "/", ".", -1)
=======
func (h *serverStatsHandler) traceTagRPC(ctx context.Context, ai *attemptInfo) (context.Context, *attemptInfo) {
	mn := "Recv." + strings.Replace(ai.method, "/", ".", -1)
>>>>>>> eb4b6877
	var span trace.Span
	tracer := h.options.TraceOptions.TracerProvider.Tracer(tracerName, trace.WithInstrumentationVersion(grpc.Version))
	ctx = h.options.TraceOptions.TextMapPropagator.Extract(ctx, otelinternaltracing.NewIncomingCarrier(ctx))
	// If the context.Context provided in `ctx` to tracer.Start(), contains a
	// span then the newly-created Span will be a child of that span,
	// otherwise it will be a root span.
	ctx, span = tracer.Start(ctx, mn, trace.WithSpanKind(trace.SpanKindServer))
	ai.traceSpan = span
	return ctx, ai
}

// HandleRPC handles per RPC tracing implementation.
func (h *serverTracingHandler) HandleRPC(ctx context.Context, rs stats.RPCStats) {
	ri := getRPCInfo(ctx)
	if ri == nil {
		logger.Error("ctx passed into server side tracing handler trace event handling has no server call data present")
		return
	}
	populateSpan(rs, ri.ai)
}

// TagConn exists to satisfy stats.Handler for tracing.
func (h *serverTracingHandler) TagConn(ctx context.Context, _ *stats.ConnTagInfo) context.Context {
	return ctx
}

// HandleConn exists to satisfy stats.Handler for tracing.
func (h *serverTracingHandler) HandleConn(context.Context, stats.ConnStats) {}<|MERGE_RESOLUTION|>--- conflicted
+++ resolved
@@ -58,13 +58,8 @@
 // is set as parent of the new span otherwise new span remains the root span.
 // If TextMapPropagator is not provided in the trace options, it returns context
 // as is.
-<<<<<<< HEAD
 func (h *serverTracingHandler) traceTagRPC(ctx context.Context, ai *attemptInfo) (context.Context, *attemptInfo) {
-	mn := strings.Replace(ai.method, "/", ".", -1)
-=======
-func (h *serverStatsHandler) traceTagRPC(ctx context.Context, ai *attemptInfo) (context.Context, *attemptInfo) {
 	mn := "Recv." + strings.Replace(ai.method, "/", ".", -1)
->>>>>>> eb4b6877
 	var span trace.Span
 	tracer := h.options.TraceOptions.TracerProvider.Tracer(tracerName, trace.WithInstrumentationVersion(grpc.Version))
 	ctx = h.options.TraceOptions.TextMapPropagator.Extract(ctx, otelinternaltracing.NewIncomingCarrier(ctx))
